PROG:=fota-demo

# Specify the default target and toolchain to build.  The defaults are used
# if 'mbed target' and 'mbed toolchain' are not set.
DEFAULT_TARGET:=K64F
DEFAULT_TOOLCHAIN:=GCC_ARM

SRCDIR:=.
SRCS:=$(wildcard $(SRCDIR)/*.cpp)
HDRS:=$(wildcard $(SRCDIR)/*.h)

# Specify the path to the build profile.  If empty, the --profile option will
# not be provided to 'mbed compile' which causes it to use the builtin default.
ifeq (${DEBUG}, )
	BUILD_PROFILE:=mbed-os/tools/profiles/release.json
else
	BUILD_PROFILE:=mbed-os/tools/profiles/debug.json
endif

# Specifies the name of the target board to compile for
#
# The following methods are checked for a target board type, in order:
# 1. 'mbed target'.  To specify a target using this mechanism, run
# 	'mbed target <target>' in your build environment.
# 2. 'mbed detect'
# 3. otherwise a default target is used as specified at the top of this file
#
# Note this reads the file .mbed directly because 'mbed target'
# returns a "helpful" string instead of an empty string if no value is set.
MBED_TARGET:=$(shell cat .mbed 2>/dev/null | grep TARGET | awk -F'=' '{print $$2}')
ifeq (${MBED_TARGET},)
  MBED_TARGET:=$(shell mbed detect | grep "Detected" | awk '{ print $$3 }' | sed 's/,//')
  ifeq (${MBED_TARGET},)
    MBED_TARGET:=${DEFAULT_TARGET}
  endif
endif

# Specifies the name of the toolchain to use for compilation
#
# The following methods are checked for a toolchain, in order:
# 1. 'mbed toolchain'.  To specify a toolchain using this mechanism, run
# 	'mbed toolchain <toolchain>' in your build environment.
# 2. otherwise a default toolchain is used as specified at the top of this file
#
# Note this reads the file .mbed directly because 'mbed toolchain'
# returns a "helpful" string instead of an empty string if no value is set.
MBED_TOOLCHAIN:=$(shell cat .mbed 2>/dev/null | grep TOOLCHAIN | awk -F'=' '{print $$2}')
ifeq (${MBED_TOOLCHAIN},)
  MBED_TOOLCHAIN:=${DEFAULT_TOOLCHAIN}
endif

# Specifies the name of the build profile
#
# This simply copies the value of the BUILD_PROFILE variable
# if the variable is not empty and the file exists.
ifeq ($(wildcard ${BUILD_PROFILE}),)
	MBED_PROFILE:=
else
	MBED_PROFILE:=${BUILD_PROFILE}
endif

# Specifies the path to the directory containing build output files
MBED_BUILD_DIR:=./BUILD/${MBED_TARGET}/${MBED_TOOLCHAIN}

BIN_FILE:=${MBED_BUILD_DIR}/${PROG}.bin

# Builds the command to call 'mbed compile'.
# $1: add extra options to the final command line
# $2: override all command line arguments.  final command is 'mbed compile $2'
define Build/Compile
	opts=""; \
	extra_opts=${1}; \
	force_opts=${2}; \
	opts="$${opts} -t ${MBED_TOOLCHAIN}"; \
	opts="$${opts} -m ${MBED_TARGET}"; \
	[ -n "${MBED_PROFILE}" ] && { \
		opts="$${opts} --profile ${MBED_PROFILE}"; \
	}; \
	[ -n "$${extra_opts}" ] && { \
		opts="$${opts} $${extra_opts}"; \
	}; \
	[ -n "$${force_opts}" ] && { \
		opts="$${force_opts}"; \
	}; \
	cmd="mbed compile $${opts}"; \
	echo "$${cmd}"; \
	$${cmd}
endef

.PHONY: all
all: build

.PHONY: clean-build
clean-build: .deps
	@$(call Build/Compile,"--clean")

.PHONY: build
build: .deps
	@$(call Build/Compile)

.PHONY: stats
stats:
	@cmd="python mbed-os/tools/memap.py -d -t ${MBED_TOOLCHAIN} ${MBED_BUILD_DIR}/${PROG}.map"; \
	echo "$${cmd}"; \
	$${cmd}

$(BIN_FILE): build

.PHONY: install flash
install flash: .targetpath $(BIN_FILE)
	@cmd="cp ${MBED_BUILD_DIR}/${PROG}.bin $$(cat .targetpath)"; \
	echo "$${cmd}"; \
	$${cmd}

tags: Makefile $(SRCS) $(HDRS)
	ctags -R

.PHONY: clean
clean:
	rm -rf BUILD

.PHONY: distclean
distclean: clean
	rm -rf Chainable_RGB_LED
	rm -rf esp8266_driver
	rm -rf mbed-os
	rm -f .deps
	rm -f .targetpath

<<<<<<< HEAD
.mbed:
	mbed config ROOT .

.deps: .mbed
	mbed deploy && touch .deps
=======
.deps:
	mbed deploy && touch .deps

# Acquire (and cache) the mount point of the board.
# If this fails, check that the board is mounted, and 'mbed detect' works.
# If the mount point changes, run 'make distclean'
.targetpath: .deps
	@set -o pipefail; TARGETPATH=$$(mbed detect | grep "mounted" | awk '{ print $$NF }') && \
		(echo $$TARGETPATH > .targetpath) || \
		(echo Error: could not detect mount path for the mbed board.  Verify that 'mbed detect' works.; exit 1)
>>>>>>> 584a56c7
<|MERGE_RESOLUTION|>--- conflicted
+++ resolved
@@ -127,14 +127,10 @@
 	rm -f .deps
 	rm -f .targetpath
 
-<<<<<<< HEAD
 .mbed:
 	mbed config ROOT .
 
 .deps: .mbed
-	mbed deploy && touch .deps
-=======
-.deps:
 	mbed deploy && touch .deps
 
 # Acquire (and cache) the mount point of the board.
@@ -143,5 +139,4 @@
 .targetpath: .deps
 	@set -o pipefail; TARGETPATH=$$(mbed detect | grep "mounted" | awk '{ print $$NF }') && \
 		(echo $$TARGETPATH > .targetpath) || \
-		(echo Error: could not detect mount path for the mbed board.  Verify that 'mbed detect' works.; exit 1)
->>>>>>> 584a56c7
+		(echo Error: could not detect mount path for the mbed board.  Verify that 'mbed detect' works.; exit 1)